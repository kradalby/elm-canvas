--- conflicted
+++ resolved
@@ -76,11 +76,9 @@
     | FillStyle Color
     | BeginPath
     | PutImageData (Array Int) Size Position
-<<<<<<< HEAD
     | ClearRect Position Size
-=======
     | DrawImage Canvas DrawImageParams
->>>>>>> 8aa0d5d7
+
 
 
 type CompositeOp
