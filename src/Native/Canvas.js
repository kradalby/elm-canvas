--- conflicted
+++ resolved
@@ -82,40 +82,21 @@
       break;
 
     case "FillText" :
-
-<<<<<<< HEAD
-      case "GlobalCompositionOp" :
-        ctx.globalCompositeOperation = drawOp._0;
-        break;
-
-      case "LineCap" :
-        ctx.lineCap = drawOp._0;
-        break;
-=======
-      position = drawOp._1;
+      var position = drawOp._1;
 
       ctx.fillText(drawOp._0, position.x, position.y);
       break;
 
+    case "GlobalCompositionOp" :
+      ctx.globalCompositeOperation = drawOp._0;
+      break;
+
+    case "LineCap" :
+      ctx.lineCap = drawOp._0;
+      break;
+
     case "GlobalAlpha" :
-
       ctx.globalAlpha = drawOp._0;
-      break;
->>>>>>> 7cfe655b
-
-    case "GlobalCompositionOp" :
-
-      // This converts the type from camel case to dash case.
-      var op = drawOp._0.ctor.replace(/([a-z])([A-Z])/g, "$1-$2").toLowerCase();
-
-      ctx.globalCompositeOperation = op;
-      break;
-
-    case "LineCap" :
-
-      var cap = drawOp._0.ctor.toLowerCase();
-
-      ctx.lineCap = cap;
       break;
 
     case "LineWidth" :
