module Main exposing (..)

import Html exposing (Html, div, button, text, table, thead, tr, th, tbody, td)
import Html.Attributes exposing (disabled, style)
import Html.Events exposing (onClick)
import Color exposing (Color)
import Random
import Task
import Date exposing (Date)
import Time exposing (Time)
<<<<<<< HEAD
import Canvas exposing (Canvas, Position, Size, DrawOp(..))
=======
import Canvas exposing (Canvas, Position, Size)
>>>>>>> 50089060


-- Constants


numberOfRects : Int
numberOfRects =
    500


resolution : Size
resolution =
    Size 800 600


rectSize : Size
rectSize =
    Size 100 100



-- Main


main =
    Html.program
        { init = init
        , view = view
        , update = update
        , subscriptions = always Sub.none
        }



-- Types


type alias Model =
    { canvas : Canvas
    , testStartedAt : Float
    , rectangleDrawTimes : List Float
    , rectangles : List Rectangle
    , results : List TestResult
<<<<<<< HEAD
    , positionColorGenerator : Random.Generator ( Position, Color )
=======
    , positionGenerator : Random.Generator Position
    , colorGenerator : Random.Generator Color
>>>>>>> 50089060
    }


type alias Rectangle =
    { position : Position
    , size : Size
    , color : Color
    }


type alias TestResult =
    { index : String
    , fastest : Float
    , slowest : Float
    , average : Float
    , totalTime : Float
    }


init : ( Model, Cmd Msg )
init =
    let
        canvas : Canvas
        canvas =
            Size resolution.width resolution.height
                |> Canvas.initialize

<<<<<<< HEAD
        positionColorGenerator : Random.Generator ( Position, Color )
        positionColorGenerator =
            let
                positionGenerator : Random.Generator Position
                positionGenerator =
                    Random.map2
                        Position
                        (Random.int 0 (resolution.width - rectSize.width))
                        (Random.int 0 (resolution.height - rectSize.height))

                colorGenerator : Random.Generator Color
                colorGenerator =
                    Random.map3
                        Color.rgb
                        (Random.int 0 255)
                        (Random.int 0 255)
                        (Random.int 0 255)
            in
                Random.map2 (,) positionGenerator colorGenerator

=======
>>>>>>> 50089060
        model : Model
        model =
            { canvas = canvas
            , testStartedAt = 0
            , rectangleDrawTimes = []
            , rectangles = []
            , results = []
<<<<<<< HEAD
            , positionColorGenerator = positionColorGenerator
            }
    in
        ( model
        , Random.generate RandomRectangle model.positionColorGenerator
        )

=======
            , positionGenerator = Random.map2 Position (Random.int 0 (resolution.width - rectSize.width)) (Random.int 0 (resolution.height - rectSize.height))
            , colorGenerator = Random.map3 Color.rgb (Random.int 0 255) (Random.int 0 255) (Random.int 0 255)
            }
    in
        ( model
        , Random.generate RandomPosition model.positionGenerator
        )
>>>>>>> 50089060

defaultRect : Rectangle
defaultRect =
    Rectangle
        (Position 0 0)
        rectSize
        (Color.rgb 0 0 0)

<<<<<<< HEAD


=======
defaultRect : Rectangle
defaultRect =
    Rectangle
        (Position 0 0)
        rectSize
        (Color.rgb 0 0 0)



>>>>>>> 50089060
-- Update


type Msg
    = Benchmark
    | TestBegin Float
    | TestEnd Float
<<<<<<< HEAD
    | RandomRectangle ( Position, Color )
=======
    | RandomPosition Position
    | RandomColor Position Color
>>>>>>> 50089060
    | RenderBegin (List Rectangle) Float
    | RenderEnd (List Rectangle) Float Float


update : Msg -> Model -> ( Model, Cmd Msg )
update msg model =
    case msg of
        Benchmark ->
            ( model
            , Task.perform TestBegin Time.now
            )

        TestBegin timestamp ->
            let
                canvas : Canvas
                canvas =
                    Size resolution.width resolution.height
                        |> Canvas.initialize
            in
                ( { model
                    | canvas = canvas
                    , testStartedAt = timestamp
                    , rectangleDrawTimes = []
                  }
                , Task.perform (RenderBegin model.rectangles) Time.now
                )

        TestEnd timestamp ->
            let
                result : TestResult
                result =
                    let
                        fastest : Float
                        fastest =
                            Maybe.withDefault 0 (List.minimum model.rectangleDrawTimes)

                        slowest : Float
                        slowest =
                            Maybe.withDefault 1 (List.maximum model.rectangleDrawTimes)

                        average : Float
                        average =
                            model.rectangleDrawTimes
                                |> List.sum
                                |> (\sum -> sum / (toFloat (List.length model.rectangleDrawTimes)))

                        totalTime : Float
                        totalTime =
                            timestamp - model.testStartedAt
                    in
                        { index = toString ((List.length model.results) + 1)
                        , fastest = fastest
                        , slowest = slowest
                        , average = average
                        , totalTime = totalTime
                        }

                results : List TestResult
                results =
                    List.append model.results [ result ]
            in
                ( { model | results = results }
                , Cmd.none
                )

<<<<<<< HEAD
        RandomRectangle ( position, color ) ->
=======
        RandomPosition position ->
            if (List.length model.rectangles) < numberOfRects then
                ( model
                , Random.generate (RandomColor position) model.colorGenerator
                )
            else
                ( model
                , Cmd.none
                )

        RandomColor position color ->
>>>>>>> 50089060
            let
                rectangle : Rectangle
                rectangle =
                    Rectangle
                        position
                        rectSize
                        color

                rectangles : List Rectangle
                rectangles =
                    List.append model.rectangles [ rectangle ]
            in
<<<<<<< HEAD
                if (List.length model.rectangles) < numberOfRects then
                    ( { model | rectangles = rectangles }
                    , Random.generate RandomRectangle model.positionColorGenerator
                    )
                else
                    ( model
                    , Cmd.none
                    )
=======
                ( { model | rectangles = rectangles }
                , Random.generate RandomPosition model.positionGenerator
                )
>>>>>>> 50089060

        RenderBegin rectangles timestamp ->
            let
                canvas : Canvas
                canvas =
                    model.canvas
<<<<<<< HEAD
                        |> Canvas.batch ops

                ops : List DrawOp
                ops =
                    [ FillStyle rectangle.color
                    , Rect rectangle.position rectangle.size
                    , Fill
                    ]
=======
                        |> Canvas.drawCanvas rectCanvas rectangle.position

                rectCanvas : Canvas
                rectCanvas =
                    rectangle.size
                        |> Canvas.initialize
                        |> Canvas.fill rectangle.color
>>>>>>> 50089060

                rectangle : Rectangle
                rectangle =
                    rectangles
                        |> List.head
                        |> Maybe.withDefault defaultRect

                newRectangles : List Rectangle
                newRectangles =
                    rectangles
                        |> List.tail
                        |> Maybe.withDefault []
            in
                ( { model | canvas = canvas }
                , Task.perform (RenderEnd newRectangles timestamp) Time.now
                )

        RenderEnd rectangles beginTimestamp timestamp ->
            let
                delta : Float
                delta =
                    timestamp - beginTimestamp

                rectangleDrawTimes : List Float
                rectangleDrawTimes =
                    List.append model.rectangleDrawTimes [ delta ]

                command : Cmd Msg
                command =
                    if (List.length rectangles) > 0 then
                        Task.perform (RenderBegin rectangles) Time.now
                    else
                        Task.perform TestEnd Time.now
            in
                ( { model | rectangleDrawTimes = rectangleDrawTimes }
                , command
                )



-- View


view : Model -> Html Msg
view model =
    let
        resultsHtml : List TestResult -> Html Msg
        resultsHtml results =
            let
                msToString : Float -> String
                msToString milliseconds =
                    (toString milliseconds) ++ "ms"

                tdStyles : List ( String, String )
                tdStyles =
                    [ ( "border-top", "1px black solid" )
                    , ( "text-align", "center" )
                    ]

                tdAttributes : List (Html.Attribute Msg)
                tdAttributes =
                    [ style tdStyles
                    ]

                renderRow : TestResult -> Html Msg
                renderRow result =
                    tr
                        []
                        [ td
                            [ style [ ( "border-top", "1px black solid" ) ] ]
                            [ text (result.index ++ ".") ]
                        , td tdAttributes [ text (msToString result.fastest) ]
                        , td tdAttributes [ text (msToString result.slowest) ]
                        , td tdAttributes [ text (msToString result.average) ]
                        , td tdAttributes [ text (msToString result.totalTime) ]
                        ]

                thStyle : List ( String, String )
                thStyle =
                    [ ( "width", "100px" )
                    ]
            in
                if (List.length results) > 0 then
                    table
                        [ style
                            [ ( "border-collapse", "collapse" )
                            ]
                        ]
                        [ thead
                            []
                            [ tr
                                []
                                [ th [ style thStyle ] [ text "" ]
                                , th [ style thStyle ] [ text "Fastest" ]
                                , th [ style thStyle ] [ text "Slowest" ]
                                , th [ style thStyle ] [ text "Average" ]
                                , th [ style thStyle ] [ text "Total time" ]
                                ]
                            ]
                        , tbody
                            []
                            (List.map renderRow results)
                        ]
                else
                    text ""

        averageResult : TestResult
        averageResult =
            { index = "Average"
            , fastest = Maybe.withDefault -1 <| List.minimum <| List.map .fastest model.results
            , slowest = Maybe.withDefault -1 <| List.maximum <| List.map .slowest model.results
            , average = (\sum -> sum / (toFloat <| List.length model.results)) <| List.sum <| List.map .average model.results
<<<<<<< HEAD
            , totalTime = (\sum -> sum / (toFloat <| List.length model.results)) <| List.sum <| List.map .totalTime model.results
=======
            , totalTime = List.sum <| List.map .totalTime model.results
>>>>>>> 50089060
            }

        allResults : List TestResult
        allResults =
            if (List.length model.results) > 1 then
                List.append model.results [ averageResult ]
            else
                model.results

        buttonDisabled : Bool
        buttonDisabled =
            (List.length model.rectangles) < numberOfRects

        buttonText : String
        buttonText =
            if buttonDisabled then
                "Preloading rectangle data..."
            else
                "Begin benchmark"
    in
        div
            []
            [ div
                []
                [ text
                    ("Average time to render "
                        ++ (toString numberOfRects)
                        ++ " opaque rectangles on a "
                        ++ (toString resolution.width)
                        ++ "x"
                        ++ (toString resolution.height)
                        ++ " canvas"
                    )
                ]
            , div
                []
                [ button
                    [ onClick Benchmark
                    , disabled buttonDisabled
                    ]
                    [ text buttonText ]
                ]
            , Canvas.toHtml [] model.canvas
            , resultsHtml allResults
            ]<|MERGE_RESOLUTION|>--- conflicted
+++ resolved
@@ -8,11 +8,7 @@
 import Task
 import Date exposing (Date)
 import Time exposing (Time)
-<<<<<<< HEAD
-import Canvas exposing (Canvas, Position, Size, DrawOp(..))
-=======
-import Canvas exposing (Canvas, Position, Size)
->>>>>>> 50089060
+
 
 
 -- Constants
@@ -56,13 +52,7 @@
     , rectangleDrawTimes : List Float
     , rectangles : List Rectangle
     , results : List TestResult
-<<<<<<< HEAD
-    , positionColorGenerator : Random.Generator ( Position, Color )
-=======
-    , positionGenerator : Random.Generator Position
-    , colorGenerator : Random.Generator Color
->>>>>>> 50089060
-    }
+
 
 
 type alias Rectangle =
@@ -89,53 +79,9 @@
             Size resolution.width resolution.height
                 |> Canvas.initialize
 
-<<<<<<< HEAD
-        positionColorGenerator : Random.Generator ( Position, Color )
-        positionColorGenerator =
-            let
-                positionGenerator : Random.Generator Position
-                positionGenerator =
-                    Random.map2
-                        Position
-                        (Random.int 0 (resolution.width - rectSize.width))
-                        (Random.int 0 (resolution.height - rectSize.height))
-
-                colorGenerator : Random.Generator Color
-                colorGenerator =
-                    Random.map3
-                        Color.rgb
-                        (Random.int 0 255)
-                        (Random.int 0 255)
-                        (Random.int 0 255)
-            in
-                Random.map2 (,) positionGenerator colorGenerator
-
-=======
->>>>>>> 50089060
-        model : Model
-        model =
-            { canvas = canvas
-            , testStartedAt = 0
-            , rectangleDrawTimes = []
-            , rectangles = []
-            , results = []
-<<<<<<< HEAD
-            , positionColorGenerator = positionColorGenerator
-            }
-    in
-        ( model
-        , Random.generate RandomRectangle model.positionColorGenerator
+
         )
 
-=======
-            , positionGenerator = Random.map2 Position (Random.int 0 (resolution.width - rectSize.width)) (Random.int 0 (resolution.height - rectSize.height))
-            , colorGenerator = Random.map3 Color.rgb (Random.int 0 255) (Random.int 0 255) (Random.int 0 255)
-            }
-    in
-        ( model
-        , Random.generate RandomPosition model.positionGenerator
-        )
->>>>>>> 50089060
 
 defaultRect : Rectangle
 defaultRect =
@@ -144,35 +90,14 @@
         rectSize
         (Color.rgb 0 0 0)
 
-<<<<<<< HEAD
-
-
-=======
-defaultRect : Rectangle
-defaultRect =
-    Rectangle
-        (Position 0 0)
-        rectSize
-        (Color.rgb 0 0 0)
-
-
-
->>>>>>> 50089060
+
+
 -- Update
 
 
 type Msg
     = Benchmark
-    | TestBegin Float
-    | TestEnd Float
-<<<<<<< HEAD
-    | RandomRectangle ( Position, Color )
-=======
-    | RandomPosition Position
-    | RandomColor Position Color
->>>>>>> 50089060
-    | RenderBegin (List Rectangle) Float
-    | RenderEnd (List Rectangle) Float Float
+ Rectangle) Float Float
 
 
 update : Msg -> Model -> ( Model, Cmd Msg )
@@ -226,84 +151,7 @@
                         , slowest = slowest
                         , average = average
                         , totalTime = totalTime
-                        }
-
-                results : List TestResult
-                results =
-                    List.append model.results [ result ]
-            in
-                ( { model | results = results }
-                , Cmd.none
-                )
-
-<<<<<<< HEAD
-        RandomRectangle ( position, color ) ->
-=======
-        RandomPosition position ->
-            if (List.length model.rectangles) < numberOfRects then
-                ( model
-                , Random.generate (RandomColor position) model.colorGenerator
-                )
-            else
-                ( model
-                , Cmd.none
-                )
-
-        RandomColor position color ->
->>>>>>> 50089060
-            let
-                rectangle : Rectangle
-                rectangle =
-                    Rectangle
-                        position
-                        rectSize
-                        color
-
-                rectangles : List Rectangle
-                rectangles =
-                    List.append model.rectangles [ rectangle ]
-            in
-<<<<<<< HEAD
-                if (List.length model.rectangles) < numberOfRects then
-                    ( { model | rectangles = rectangles }
-                    , Random.generate RandomRectangle model.positionColorGenerator
-                    )
-                else
-                    ( model
-                    , Cmd.none
-                    )
-=======
-                ( { model | rectangles = rectangles }
-                , Random.generate RandomPosition model.positionGenerator
-                )
->>>>>>> 50089060
-
-        RenderBegin rectangles timestamp ->
-            let
-                canvas : Canvas
-                canvas =
-                    model.canvas
-<<<<<<< HEAD
-                        |> Canvas.batch ops
-
-                ops : List DrawOp
-                ops =
-                    [ FillStyle rectangle.color
-                    , Rect rectangle.position rectangle.size
-                    , Fill
-                    ]
-=======
-                        |> Canvas.drawCanvas rectCanvas rectangle.position
-
-                rectCanvas : Canvas
-                rectCanvas =
-                    rectangle.size
-                        |> Canvas.initialize
-                        |> Canvas.fill rectangle.color
->>>>>>> 50089060
-
-                rectangle : Rectangle
-                rectangle =
+            rectangle =
                     rectangles
                         |> List.head
                         |> Maybe.withDefault defaultRect
@@ -411,19 +259,7 @@
         averageResult =
             { index = "Average"
             , fastest = Maybe.withDefault -1 <| List.minimum <| List.map .fastest model.results
-            , slowest = Maybe.withDefault -1 <| List.maximum <| List.map .slowest model.results
-            , average = (\sum -> sum / (toFloat <| List.length model.results)) <| List.sum <| List.map .average model.results
-<<<<<<< HEAD
-            , totalTime = (\sum -> sum / (toFloat <| List.length model.results)) <| List.sum <| List.map .totalTime model.results
-=======
-            , totalTime = List.sum <| List.map .totalTime model.results
->>>>>>> 50089060
-            }
-
-        allResults : List TestResult
-        allResults =
-            if (List.length model.results) > 1 then
-                List.append model.results [ averageResult ]
+     List.append model.results [ averageResult ]
             else
                 model.results
 
